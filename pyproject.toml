[tool.poetry]
name = "qiskit-rigetti"
version = "0.4.6-rc.3"
description = "Provider for running Qiskit circuits on Rigetti QPUs and simulators."
authors = ["Rigetti Computing"]
license = "Apache-2.0"
readme = "README.md"
repository = "https://github.com/rigetti/qiskit-rigetti"
documentation = "https://qiskit-rigetti.readthedocs.io"
keywords = ["Qiskit", "Quil", "Rigetti", "pyQuil", "Quantum"]
classifiers = [
    "Development Status :: 4 - Beta",
    "Intended Audience :: Science/Research",
    "Intended Audience :: Developers",
    "Programming Language :: Other",
    "Topic :: Scientific/Engineering :: Physics",
    "Typing :: Typed"
]

[tool.poetry.dependencies]
python = "^3.7"
<<<<<<< HEAD
qiskit = ">0.27.0"
=======
qiskit = "^0.34.0"
>>>>>>> 53adc878
pyquil = "^3.0.0"
numpy = "^1.20.1"
importlib_metadata = {version = "*", python = "<3.8"}
sphinx = { version = "^4.1.1", optional = true }
sphinx-autoapi = { version = "^1.8.1", optional = true }
furo = { version = "*", optional = true }
myst-parser = { version = "^0.17.0", optional = true }
sphinx-autobuild = { version = "^2021.3.14", optional = true }
nbsphinx = { version = "^0.8.6", optional = true }
ipython = {version = "^7.25.0", optional = true}

[tool.poetry.dev-dependencies]
black = {version = "^22.1.0", extras = ["jupyter"]}
flake8 = "^3.8.1"
pytest = "^6.2.2"
pytest-cov = "^2.11.1"
pytest-httpx = "^0.9"
mypy = "^0.800"
pytest-mock = "^3.6.1"
pip-licenses = "^3.5.1"

[tool.poetry.extras]
docs = ["sphinx", "sphinx-autoapi", "furo", "myst-parser", "sphinx-autobuild", "nbsphinx", "ipython"]

[tool.black]
line-length = 120
target-version = ['py37']
include = '\.pyi?$'
exclude = '''

(
  /(
      \.eggs         # black-default
    | \.git
    | \.hg
    | \.mypy_cache
    | \.tox
    | \.venv
    | _build
    | buck-out
    | build
    | dist
  )/
)
'''

[tool.dephell.main]
from = {format = "poetry", path = "pyproject.toml"}
to = {format = "setuppy", path = "setup.py"}

[build-system]
requires = ["poetry_core>=1.0.0"]
build-backend = "poetry.core.masonry.api"<|MERGE_RESOLUTION|>--- conflicted
+++ resolved
@@ -19,11 +19,7 @@
 
 [tool.poetry.dependencies]
 python = "^3.7"
-<<<<<<< HEAD
-qiskit = ">0.27.0"
-=======
-qiskit = "^0.34.0"
->>>>>>> 53adc878
+qiskit = ">=0.34.0"
 pyquil = "^3.0.0"
 numpy = "^1.20.1"
 importlib_metadata = {version = "*", python = "<3.8"}
